--- conflicted
+++ resolved
@@ -19,27 +19,17 @@
 For example usage see the two included examples. They provide an example usage for a sync and a tokio-based async version of the library. 
 
 The recommended usage is to use the ```async``` version. This allows one to efficiently await for incoming transforms using the notify() system and does not require any polling.
-<<<<<<< HEAD
-```rust
+```bash
  cargo run --example async_await --features async
 ```
 
 For a barebones usage of the library one can opt for the ```sync``` version of the library.
-```rust
+```bash
  cargo run --example sync_minimal
 ```
 or
-```rust
+```bash
  cargo run --example sync_polling
-=======
-```bash
- cargo run --example minimal_async --features async
-```
-
-For a barebones usage of the library one can opt for the ```sync``` version of the library.
-```bash
- cargo run --example minimal_sync
->>>>>>> 6ef1822b
 ```
 ## Installation
 In your project run:
